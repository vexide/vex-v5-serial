--- conflicted
+++ resolved
@@ -19,15 +19,11 @@
 #[cfg(feature = "serial")]
 pub mod serial;
 
-<<<<<<< HEAD
 pub trait CheckHeader {
     fn has_valid_header(data: impl IntoIterator<Item = u8>) -> bool;
 }
 
-#[derive(Debug, Clone)]
-=======
 #[derive(Debug, Clone, PartialEq, Eq)]
->>>>>>> ff025761
 pub(crate) struct RawPacket {
     bytes: Vec<u8>,
     used: bool,
